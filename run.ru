#!/usr/bin/env rackup

ENV['RACK_ENV'] = env

path = File.expand_path(File.dirname(__FILE__))

<<<<<<< HEAD
$: << File.join(path, 'lib')
Dir[File.join(path, 'deps', '*', 'lib')].each {|x| $: << x }

require 'wiki/app'
require 'rack/path_info'
require 'rack/esi'
require 'fileutils'
=======
$: << File.join(path, 'lib') << File.join(path, 'deps/sinatra/lib')
require 'wiki/config'
>>>>>>> 9082fc4e

config_file = if ENV['WIKI_CONFIG']
  ENV['WIKI_CONFIG']
else
  File.join(path, 'config.yml')
end

# FIXME: Problem with fastcgi handler
if server == 'fastcgi'
  options.delete :File
  options.delete :Port
end

default_config = {
  :title        => 'Git-Wiki',
  :root         => path,
  :store        => File.join(path, '.wiki', 'store.yml'),
  :cache        => File.join(path, '.wiki', 'cache'),
  :default_mime => 'text/x-creole',
  :main_page    => 'Home',
  :disabled_plugins => ['misc/private_wiki'],
  :rack => {
    :rewrite_base => nil,
    :profiling    => false,
    :tidy         => nil
  },
  :git => {
    :repository => File.join(path, '.wiki', 'repository'),
    :workspace  => File.join(path, '.wiki', 'workspace'),
  },
  :log => {
    :level => 'INFO',
    :file  => File.join(path, '.wiki', 'log'),
  },
}

Wiki::Config.update(default_config)
Wiki::Config.load(config_file)

if Wiki::Config.rack.profiling
  require 'rack/contrib'
  use Rack::Profiler, :printer => :graph
end

use Rack::Session::Pool
use Rack::PathInfo
use Rack::MethodOverride

if !Wiki::Config.rack.tidy.blank?
  begin
    require 'rack/contrib'
    use Rack::Tidy, :mode => Wiki::Config.rack.tidy.to_sym
  rescue
  end
end

if !Wiki::Config.rack.rewrite_base.blank?
  require 'rack/rewrite'
  use Rack::Rewrite, :base => Wiki::Config.rack.rewrite_base
end

FileUtils.mkdir_p File.dirname(Wiki::Config.log.file), :mode => 0755
logger = Logger.new(Wiki::Config.log.file)
logger.level = Logger.const_get(Wiki::Config.log.level)

use Rack::ESI, :no_cache => true
use Rack::CommonLogger, logger

if env == 'deployment' || env == 'production'
  require 'rack/cache'
  use Rack::Cache,
    :verbose     => false,
    :metastore   => "file:#{File.join(Wiki::Config.cache, 'rack', 'meta')}",
    :entitystore => "file:#{File.join(Wiki::Config.cache, 'rack', 'entity')}"

  # FIXME: This is a sinatra problem
  Wiki::App.set :environment, :production
end

<<<<<<< HEAD
use Rack::Static, :urls => ['/static'], :root => path
run Wiki::App.new(nil, :logger => logger)
=======
use Rack::Session::Pool

require 'wiki/app'
run Wiki::App
>>>>>>> 9082fc4e
<|MERGE_RESOLUTION|>--- conflicted
+++ resolved
@@ -4,7 +4,6 @@
 
 path = File.expand_path(File.dirname(__FILE__))
 
-<<<<<<< HEAD
 $: << File.join(path, 'lib')
 Dir[File.join(path, 'deps', '*', 'lib')].each {|x| $: << x }
 
@@ -12,10 +11,7 @@
 require 'rack/path_info'
 require 'rack/esi'
 require 'fileutils'
-=======
-$: << File.join(path, 'lib') << File.join(path, 'deps/sinatra/lib')
-require 'wiki/config'
->>>>>>> 9082fc4e
+require 'logger'
 
 config_file = if ENV['WIKI_CONFIG']
   ENV['WIKI_CONFIG']
@@ -95,12 +91,5 @@
   Wiki::App.set :environment, :production
 end
 
-<<<<<<< HEAD
 use Rack::Static, :urls => ['/static'], :root => path
 run Wiki::App.new(nil, :logger => logger)
-=======
-use Rack::Session::Pool
-
-require 'wiki/app'
-run Wiki::App
->>>>>>> 9082fc4e
