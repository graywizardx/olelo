%w(rubygems sinatra/base sinatra/extensions git haml
sass logger cgi wiki/extensions wiki/utils
wiki/object wiki/helper wiki/user wiki/engine wiki/cache wiki/mime wiki/plugin).each { |dep| require dep }

module Wiki
  # Main class of the application
  class App < Sinatra::Application
    include Helper
    include Utils

    # Sinatra options
    set :patterns, :path => PATH_PATTERN, :sha => SHA_PATTERN
<<<<<<< HEAD
    set :haml, :format => :xhtml, :attr_wrapper  => '"', :ugly => true
    set :root, File.expand_path(File.join(File.dirname(__FILE__), '..', '..'))
    set :static, false
=======
    set :haml, :format => :xhtml, :attr_wrapper  => '"'
    set :methodoverride, true
    set :static, false
    set :root, Config.root
>>>>>>> 9082fc4e
    set :raise_errors, false
    set :dump_errors, true
    set :logging, false
    set :methodoverride, false

    def initialize(app = nil, opts = {})
      super(app)

      @logger = opts[:logger] || Logger.new(nil)
      @logger.info self.class.dump_routes

      if File.exists?(Config.git.repository) && File.exists?(Config.git.workspace)
        @logger.info 'Opening repository'
        @repo = Git.open(Config.git.workspace, :repository => Config.git.repository,
                         :index => File.join(Config.git.repository, 'index'), :log => @logger)
      else
        @logger.info 'Initializing repository'
        @repo = Git.init(Config.git.workspace, :repository => Config.git.repository,
                         :index => File.join(Config.git.repository, 'index'), :log => @logger)
        page = Page.new(@repo, Config.main_page)
        page.write('This is the main page of the wiki.', 'Initialize Repository')
        @logger.info 'Repository initialized'
      end

      Plugin.logger = @logger
      Plugin.dir = File.join(App.root, 'plugins')
      Plugin.load_all
    end

    # Executed before each request
    before do
      @logger.debug request.env

      content_type 'application/xhtml+xml', :charset => 'utf-8'

      forbid('No ip given' => !request.ip)
      @user = session[:user] || User.anonymous(request.ip)
      @footer = nil
      @title = ''
    end

    # Handle 404s
    not_found do
      if request.env['wiki.redirect_to_new']
        # Redirect to create new page if flag is set
        redirect(params[:sha] ? params[:path].urlpath : (params[:path]/'new').urlpath)
      else
        @error = request.env['sinatra.error'] || Sinatra::NotFound.new
        haml :error
      end
    end

    # Show wiki error page
    error do
      @error = request.env['sinatra.error']
      @logger.error @error
      haml :error
    end

    get '/sys/fragments/user' do
      haml :'fragments/user', :layout => false
    end

    get '/sys/fragments/sidebar' do
      if page = Page.find(@repo, 'Sidebar')
        engine = Engine.find(page)
        if engine.layout?
          #cache_control :etag => page.commit.sha, :last_modified => page.latest_commit.committer_date
          cache_control :max_age => 120
          engine.render(page)
        else
          '<span class="error">No engine found for Sidebar</span>'
        end
      else
        '<a href="/Sidebar/new">Create Sidebar</a>'
      end
    end

    get '/' do
      redirect Config.main_page.urlpath
    end

    get '/login', '/signup' do
      cache_control :static => true
      haml :login
    end

    post '/login' do
      begin
        session[:user] = User.authenticate(params[:user], params[:password])
        redirect '/'
      rescue MessageError => error
        message :error, error.message
        haml :login
      end
    end

    post '/signup' do
      begin
        session[:user] = User.create(params[:user], params[:password],
                                     params[:confirm], params[:email])
        redirect '/'
      rescue MessageError => error
        message :error, error.message
        haml :login
      end
    end

    get '/logout' do
      session[:user] = @user = nil
      redirect '/'
    end

    get '/profile' do
      haml :profile
    end

    post '/profile' do
      if !@user.anonymous?
        begin
          @user.transaction do |user|
            user.change_password(params[:oldpassword], params[:password], params[:confirm]) if !params[:password].blank?
            user.email = params[:email]
          end
          message :info, 'Changes saved'
          session[:user] = @user
        rescue MessageError => error
          message :error, error.message
        end
      end
      haml :profile
    end

    get '/style.css' do
      begin
        # Try to use wiki version
        params[:output] = 'css'
        params[:path] = 'style.sass'
        show
      rescue Object::NotFound
        cache_control :max_age => 120
        # Fallback to default style
        content_type 'text/css', :charset => 'utf-8'
        sass :style, :sass => {:style => :compact}
      end
    end

    get '/commit/:sha' do
      cache_control :etag => params[:sha], :validate_only => true
      @commit = @repo.gcommit(params[:sha])
      cache_control :etag => @commit.sha, :last_modified => @commit.committer_date
      @diff = @repo.diff(@commit.parent, @commit.sha)
      haml :commit
    end

    post '/revert/:sha' do
      @commit = @repo.gcommit(params[:sha])
      @commit.revert
      @commit = @repo.log(1).to_a[0]
      @diff = @repo.diff(@commit.parent, @commit.sha)
      haml :commit
    end

    get '/?:path?/archive' do
      @tree = Tree.find!(@repo, params[:path])
      cache_control :etag => @tree.sha, :last_modified => @tree.commit.committer_date
      content_type 'application/x-tar-gz'
      attachment "#{@tree.safe_name}.tar.gz"
      archive = @tree.archive
      begin
        # See send_file
        response['Content-Length'] ||= File.stat(archive).size.to_s
        halt StaticFile.open(archive, 'rb')
      rescue Errno::ENOENT
        not_found
      end
    end

    get '/?:path?/history' do
      @object = Object.find!(@repo, params[:path])
      cache_control :etag => @object.sha, :last_modified => @object.commit.committer_date
      haml :history
    end

    get '/?:path?/diff' do
      cache_control :static => true
      @object = Object.find!(@repo, params[:path])
      @diff = @object.diff(params[:from], params[:to])
      haml :diff
    end

    get '/:path/edit', '/:path/append', '/:path/upload' do
      begin
        @page = Page.find!(@repo, params[:path])
        haml :edit
      rescue Object::NotFound
        pass if action? :upload # Pass to next handler because /upload is used twice
        raise
      end
    end

    get '/new', '/upload', '/:path/new', '/:path/upload' do
      begin
        # Redirect to edit for existing pages
        if !params[:path].blank? && Object.find(@repo, params[:path])
          redirect (params[:path]/'edit').urlpath
        end
        @page = Page.new(@repo, params[:path])
        boilerplate @page
        check_name_clash(params[:path])
      rescue MessageError => error
        message :error, error.message
      end
      haml :new
    end

    get '/:sha', '/:path/:sha', '/:path' do
      begin
        pass if name_clash?(params[:path])
        show
      rescue Object::NotFound
        request.env['wiki.redirect_to_new'] = true
        pass
      end
    end

    # Edit form sends put requests
    put '/:path' do
      @page = Page.find!(@repo, params[:path])
      begin
        if action?(:upload) && params[:file]
          @page.write(params[:file][:tempfile].read, 'File uploaded', @user.author)
          show(@page)
        else
          if action?(:append) && params[:appendix] && @page.mime.text?
            @page.content = @page.content + "\n" + params[:appendix]
          elsif action?(:edit) && params[:content]
            @page.content = params[:content]
          else
            redirect @page.path.urlpath/'edit'
          end

          if params[:preview]
            message :error, 'Commit message is empty' if params[:message].empty?
            engine = Engine.find(@page)
            @preview_content = engine.render(@page) if engine.layout?
            haml :edit
          else
            @page.save(params[:message], @user.author)
            show(@page)
          end
        end
      rescue MessageError => error
        message :error, error.message
        haml :edit
      end
    end

    # New form sends post request
    post '/', '/:path' do
      begin
        @page = Page.new(@repo, params[:path])
        if action?(:upload) && params[:file]
          check_name_clash(params[:path])
          @page.write(params[:file][:tempfile].read, "File #{@page.path} uploaded", @user.author)
          redirect params[:path].urlpath
        elsif action?(:new)
          @page.content = params[:content]
          if params[:preview]
            message :error, 'Commit message is empty' if params[:message].empty?
            engine = Engine.find(@page)
            @preview_content = engine.render(@page) if engine.layout?
            haml :new
          else
            check_name_clash(params[:path])
            @page.save(params[:message], @user.author)
            redirect params[:path].urlpath
          end
        else
          redirect '/new'
        end
      rescue MessageError => error
        message :error, error.message
        haml :new
      end
    end

    private

    def name_clash?(path)
      path = path.to_s.urlpath
      patterns = self.class.routes.values.inject([], &:+).map {|x| x[0] }.uniq

      # Remove overly general patterns
      patterns.delete(%r{.*[^\/]$}) # Sinatra static files
      patterns.delete(%r{^/(#{PATH_PATTERN})$}) # Path
      patterns.delete(%r{^/(#{PATH_PATTERN})/(#{SHA_PATTERN})$}) # Path with unstrict sha
      patterns.delete(%r{^/(#{SHA_PATTERN})$}) # Root with unstrict sha

      # Add pattern to ensure availability of strict sha urls
      # Shortcut sha urls (e.g /Beef) can be overridden
      patterns << %r{^/(#{STRICT_SHA_PATTERN})$}
      patterns << %r{^/(#{PATH_PATTERN})/(#{STRICT_SHA_PATTERN})$}

      patterns.any? {|pattern| pattern =~ path }
    end

    def check_name_clash(path)
      forbid('Path is not allowed' => name_clash?(path))
    end

    # Show page or tree
    def show(object = nil)
      cache_control :etag => params[:sha], :validate_only => true
      object = Object.find!(@repo, params[:path], params[:sha]) if !object || object.new?
      cache_control :etag => object.latest_commit.sha, :last_modified => object.latest_commit.committer_date

      if object.tree?
        @tree = object
        haml :tree
      else
        @page = object
        engine = Engine.find(@page, params[:output])
        @content = engine.render(@page, params)
        if engine.layout?
          haml :page
        else
          content_type engine.mime(@page).to_s
          @content
        end
      end
    end

    # Boilerplate for new pages
    def boilerplate(page)
      if page.path == 'style.sass'
        page.content = lookup_template :sass, :style
      end
    end

  end
end<|MERGE_RESOLUTION|>--- conflicted
+++ resolved
@@ -10,16 +10,9 @@
 
     # Sinatra options
     set :patterns, :path => PATH_PATTERN, :sha => SHA_PATTERN
-<<<<<<< HEAD
     set :haml, :format => :xhtml, :attr_wrapper  => '"', :ugly => true
-    set :root, File.expand_path(File.join(File.dirname(__FILE__), '..', '..'))
+    set :root, lambda { Config.root }
     set :static, false
-=======
-    set :haml, :format => :xhtml, :attr_wrapper  => '"'
-    set :methodoverride, true
-    set :static, false
-    set :root, Config.root
->>>>>>> 9082fc4e
     set :raise_errors, false
     set :dump_errors, true
     set :logging, false
